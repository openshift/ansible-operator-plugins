[[source]]
url = "https://pypi.org/simple"
verify_ssl = true
name = "pypi"

[packages]
ansible-runner = "~=2.4.0"
ansible-runner-http = "~=1.0.0"
<<<<<<< HEAD
ansible-core = "~=2.18.0"
=======
ansible-core = "~=2.18.3"
>>>>>>> dc609070
urllib3 = "~=1.26.2"
kubernetes = "==31.0.0"
requests = "~=2.31.0"

[dev-packages]

[requires]
python_version = "3.12"<|MERGE_RESOLUTION|>--- conflicted
+++ resolved
@@ -6,11 +6,7 @@
 [packages]
 ansible-runner = "~=2.4.0"
 ansible-runner-http = "~=1.0.0"
-<<<<<<< HEAD
-ansible-core = "~=2.18.0"
-=======
 ansible-core = "~=2.18.3"
->>>>>>> dc609070
 urllib3 = "~=1.26.2"
 kubernetes = "==31.0.0"
 requests = "~=2.31.0"
