--- conflicted
+++ resolved
@@ -28,9 +28,5 @@
 	// and release process, this variable will be removed.
 
 	// TODO: find a way to make this automated. For now manually update this before releases.
-<<<<<<< HEAD
-	ImageVersion = "v1.36.1"
-=======
 	ImageVersion = "v1.37.2"
->>>>>>> dc609070
 )